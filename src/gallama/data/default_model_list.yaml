llama-3.1-8B:
  remark: "v3.1"
  default_quant: 4.0
  default_cache_quant: Q4
  prompt_template: Llama3.1
  repo:
    - repo: "turboderp/Llama-3.1-8B-Instruct-exl2"
      branch: ['3.0bpw', '3.5bpw', '4.0bpw', '4.5bpw', '5.0bpw', '6.0bpw', '8.0bpw']
      quant: [3.0, 3.5, 4.0, 4.5, 5.0, 6.0, 8.0]
      backend: exllama
    - repo: "bartowski/Meta-Llama-3.1-8B-Instruct-GGUF"
      branch: ['main']
      quant: [2.0]
      url: https://huggingface.co/bartowski/Meta-Llama-3.1-8B-Instruct-GGUF/blob/main/Meta-Llama-3.1-8B-Instruct-Q2_K_L.gguf
      backend: llama_cpp
    - repo: "bartowski/Meta-Llama-3.1-8B-Instruct-GGUF"
      branch: ['main']
      quant: [3.0]
      url: https://huggingface.co/bartowski/Meta-Llama-3.1-8B-Instruct-GGUF/blob/main/Meta-Llama-3.1-8B-Instruct-Q3_K_M.gguf
      backend: llama_cpp
    - repo: "bartowski/Meta-Llama-3.1-8B-Instruct-GGUF"
      branch: ['main']
      quant: [4.0]
      url: https://huggingface.co/bartowski/Meta-Llama-3.1-8B-Instruct-GGUF/blob/main/Meta-Llama-3.1-8B-Instruct-Q4_K_M.gguf
      backend: llama_cpp
    - repo: "bartowski/Meta-Llama-3.1-8B-Instruct-GGUF"
      branch: ['main']
      quant: [5.0]
      url: https://huggingface.co/bartowski/Meta-Llama-3.1-8B-Instruct-GGUF/blob/main/Meta-Llama-3.1-8B-Instruct-Q5_K_M.gguf
      backend: llama_cpp
    - repo: "bartowski/Meta-Llama-3.1-8B-Instruct-GGUF"
      branch: ['main']
      quant: [6.0]
      url: https://huggingface.co/bartowski/Meta-Llama-3.1-8B-Instruct-GGUF/blob/main/Meta-Llama-3.1-8B-Instruct-Q6_K.gguf
      backend: llama_cpp
    - repo: "bartowski/Meta-Llama-3.1-8B-Instruct-GGUF"
      branch: ['main']
      quant: [8.0]
      url: https://huggingface.co/bartowski/Meta-Llama-3.1-8B-Instruct-GGUF/blob/main/Meta-Llama-3.1-8B-Instruct-Q8_0.gguf
      backend: llama_cpp
llama-3.1-70B:
  remark: "v3.1"
  default_quant: 4.0
  default_cache_quant: Q4
  prompt_template: Llama3.1
  repo:
    - repo: "turboderp/Llama-3.1-70B-Instruct-exl2"
      branch: ['2.5bpw', '3.0bpw', '3.5bpw', '4.0bpw', '4.5bpw', '5.0bpw', '6.0bpw']
      quant: [2.5, 3.0, 3.5, 4.0, 4.5, 5.0, 6.0]
      backend: exllama
    - repo: "MaziyarPanahi/Meta-Llama-3.1-70B-Instruct-GGUF"
      branch: ['main']
      quant: [3.0]
      url: https://huggingface.co/MaziyarPanahi/Meta-Llama-3.1-70B-Instruct-GGUF/blob/main/Meta-Llama-3.1-70B-Instruct.Q3_K_S.gguf
      backend: llama_cpp
    - repo: "MaziyarPanahi/Meta-Llama-3.1-70B-Instruct-GGUF"
      branch: ['main']
      quant: [4.0]
      url: https://huggingface.co/MaziyarPanahi/Meta-Llama-3.1-70B-Instruct-GGUF/blob/main/Meta-Llama-3.1-70B-Instruct.Q4_K_S.gguf
      backend: llama_cpp
    - repo: "MaziyarPanahi/Meta-Llama-3.1-70B-Instruct-GGUF"
      branch: ['main']
      quant: [5.0]
      url: https://huggingface.co/MaziyarPanahi/Meta-Llama-3.1-70B-Instruct-GGUF/blob/main/Meta-Llama-3.1-70B-Instruct.Q5_K_S.gguf
      backend: llama_cpp
mistral:
  remark: "v0.3"
  default_quant: 4.0
  default_cache_quant: Q4
  prompt_template: Mistral_large
  repo:
    - repo: "turboderp/Mistral-7B-instruct-v0.3-exl2"
      branch: ['2.8bpw', '3.0bpw', '4.0bpw', '4.5bpw', '5.0bpw', '6.0bpw']
      quant: [2.8, 3.0, 4.0, 4.5, 5.0, 6.0]
      backend: exllama
    - repo: "MaziyarPanahi/Mistral-7B-Instruct-v0.3-GGUF"
      branch: ['main']
      quant: [2.0]
      url: https://huggingface.co/MaziyarPanahi/Mistral-7B-Instruct-v0.3-GGUF/blob/main/Mistral-7B-Instruct-v0.3.Q2_K.gguf
      backend: llama_cpp
    - repo: "MaziyarPanahi/Mistral-7B-Instruct-v0.3-GGUF"
      branch: ['main']
      quant: [3.0]
      url: https://huggingface.co/MaziyarPanahi/Mistral-7B-Instruct-v0.3-GGUF/blob/main/Mistral-7B-Instruct-v0.3.Q3_K_M.gguf
      backend: llama_cpp
    - repo: "MaziyarPanahi/Mistral-7B-Instruct-v0.3-GGUF"
      branch: ['main']
      quant: [4.0]
      url: https://huggingface.co/MaziyarPanahi/Mistral-7B-Instruct-v0.3-GGUF/blob/main/Mistral-7B-Instruct-v0.3.Q4_K_M.gguf
      backend: llama_cpp
    - repo: "MaziyarPanahi/Mistral-7B-Instruct-v0.3-GGUF"
      branch: ['main']
      quant: [5.0]
      url: https://huggingface.co/MaziyarPanahi/Mistral-7B-Instruct-v0.3-GGUF/blob/main/Mistral-7B-Instruct-v0.3.Q5_K_M.gguf
      backend: llama_cpp
    - repo: "MaziyarPanahi/Mistral-7B-Instruct-v0.3-GGUF"
      branch: ['main']
      quant: [6.0]
      url: https://huggingface.co/MaziyarPanahi/Mistral-7B-Instruct-v0.3-GGUF/blob/main/Mistral-7B-Instruct-v0.3.Q6_K.gguf
      backend: llama_cpp
    - repo: "MaziyarPanahi/Mistral-7B-Instruct-v0.3-GGUF"
      branch: ['main']
      quant: [8.0]
      url: https://huggingface.co/MaziyarPanahi/Mistral-7B-Instruct-v0.3-GGUF/blob/main/Mistral-7B-Instruct-v0.3.Q8_0.gguf
      backend: llama_cpp
mistral-large:
  default_quant: 4.0
  default_cache_quant: Q4
  prompt_template: Mistral_large
  repo:
    - repo: "turboderp/Mistral-Large-Instruct-2407-123B-exl2"
      branch: ['2.3bpw', '2.5bpw', '2.75bpw', '3.0bpw', '3.5bpw', '4.0bpw', '4.25bpw', '4.5bpw', '4.75bpw', '5.0bpw', '6.0bpw']
      quant: [2.3, 2.5, 2.75, 3.0, 3.5, 4.0, 4.25, 4.5, 4.75, 5.0, 6.0]
      backend: exllama
    - repo: "Panchovix/Mistral-Large-Instruct-2407-3.75bpw-h6-exl2"
      branch: ['main']
      quant: [3.75]
      backend: exllama
mistral-nemo:
  default_quant: 4.0
  default_cache_quant: Q4
  prompt_template: Mistral
  repo:
    - repo: "turboderp/Mistral-Nemo-Instruct-12B-exl2"
      branch: ['2.5bpw', '3.0bpw', '3.5bpw', '4.0bpw', '4.5bpw', '5.0bpw', '6.0bpw', '8.0bpw']
      quant: [2.5, 3.0, 3.5, 4.0, 4.5, 5.0, 6.0, 8.0]
      backend: exllama
    - repo: "bartowski/Mistral-Nemo-Instruct-2407-GGUF"
      branch: ['main']
      quant: [3.0]
      url: https://huggingface.co/bartowski/Mistral-Nemo-Instruct-2407-GGUF/blob/main/Mistral-Nemo-Instruct-2407-Q3_K_M.gguf
      backend: llama_cpp
    - repo: "bartowski/Mistral-Nemo-Instruct-2407-GGUF"
      branch: ['main']
      quant: [4.0]
      url: https://huggingface.co/bartowski/Mistral-Nemo-Instruct-2407-GGUF/blob/main/Mistral-Nemo-Instruct-2407-Q4_K_M.gguf
      backend: llama_cpp
    - repo: "bartowski/Mistral-Nemo-Instruct-2407-GGUF"
      branch: ['main']
      quant: [5.0]
      url: https://huggingface.co/bartowski/Mistral-Nemo-Instruct-2407-GGUF/blob/main/Mistral-Nemo-Instruct-2407-Q5_K_M.gguf
      backend: llama_cpp
    - repo: "bartowski/Mistral-Nemo-Instruct-2407-GGUF"
      branch: ['main']
      quant: [6.0]
      url: https://huggingface.co/bartowski/Mistral-Nemo-Instruct-2407-GGUF/blob/main/Mistral-Nemo-Instruct-2407-Q6_K.gguf
      backend: llama_cpp
    - repo: "bartowski/Mistral-Nemo-Instruct-2407-GGUF"
      branch: ['main']
      quant: [8.0]
      url: https://huggingface.co/bartowski/Mistral-Nemo-Instruct-2407-GGUF/blob/main/Mistral-Nemo-Instruct-2407-Q8_0.gguf
      backend: llama_cpp
codestral:
  remark: "v0.1"
  default_quant: 4.25
  default_cache_quant: Q4
  prompt_template: Mistral
  repo:
    - repo: "bartowski/Codestral-22B-v0.1-exl2"
      branch: ['3_0']
      quant: [3.0]
      backend: exllama
    - repo: "bartowski/Codestral-22B-v0.1-exl2"
      branch: ['3_5']
      quant: [3.5]
      backend: exllama
    - repo: "bartowski/Codestral-22B-v0.1-exl2"
      branch: ['4_25']
      quant: [4.25]
      backend: exllama
    - repo: "bartowski/Codestral-22B-v0.1-exl2"
      branch: ['5_0']
      quant: [5.0]
      backend: exllama
    - repo: "bartowski/Codestral-22B-v0.1-exl2"
      branch: ['6_5']
      quant: [6.5]
      backend: exllama
    - repo: "bartowski/Codestral-22B-v0.1-exl2"
      branch: ['8_0']
      quant: [8.0]
      backend: exllama
    - repo: "bartowski/Codestral-22B-v0.1-GGUF"
      branch: ['main']
      quant: [8.0]
      url: https://huggingface.co/bartowski/Codestral-22B-v0.1-GGUF/blob/main/Codestral-22B-v0.1-Q8_0.gguf
      backend: llama_cpp
    - repo: "bartowski/Codestral-22B-v0.1-GGUF"
      branch: ['main']
      quant: [6.0]
      url: https://huggingface.co/bartowski/Codestral-22B-v0.1-GGUF/blob/main/Codestral-22B-v0.1-Q6_K.gguf
      backend: llama_cpp
    - repo: "bartowski/Codestral-22B-v0.1-GGUF"
      branch: ['main']
      quant: [5.0]
      url: https://huggingface.co/bartowski/Codestral-22B-v0.1-GGUF/blob/main/Codestral-22B-v0.1-Q5_K_M.gguf
      backend: llama_cpp
    - repo: "bartowski/Codestral-22B-v0.1-GGUF"
      branch: ['main']
      quant: [4.0]
      url: https://huggingface.co/bartowski/Codestral-22B-v0.1-GGUF/blob/main/Codestral-22B-v0.1-Q4_K_M.gguf
      backend: llama_cpp
    - repo: "bartowski/Codestral-22B-v0.1-GGUF"
      branch: ['main']
      quant: [3.0]
      url: https://huggingface.co/bartowski/Codestral-22B-v0.1-GGUF/blob/main/Codestral-22B-v0.1-Q3_K_M.gguf
      backend: llama_cpp
    - repo: "bartowski/Codestral-22B-v0.1-GGUF"
      branch: ['main']
      quant: [2.0]
      url: https://huggingface.co/bartowski/Codestral-22B-v0.1-GGUF/blob/main/Codestral-22B-v0.1-Q2_K.gguf
      backend: llama_cpp
gemma-2-9B:
  remark: "v2"
  default_quant: 4.0
  default_cache_quant: Q4
  prompt_template: Gemma2
  repo:
    - repo: "turboderp/gemma-2-27b-it-exl2"
      branch: ['2.5bpw', '3.0bpw', '3.5bpw', '4.0bpw', '4.5bpw', '5.0bpw', '5.5bpw', '6.0bpw', '8.0bpw']
      quant: [2.5, 3.0, 3.5, 4.0, 4.5, 5.0, 5.5, 6.0, 8.0]
      backend: exllama
gemma-2-27B:
  remark: "v2"
  default_quant: 4.0
  default_cache_quant: Q4
  prompt_template: Gemma2
  repo:
    - repo: "turboderp/gemma-2-27b-it-exl2"
      branch: ['3.0bpw', '3.5bpw', '4.0bpw', '4.5bpw', '5.0bpw', '6.0bpw', '8.0bpw']
      quant: [3.0, 3.5, 4.0, 4.5, 5.0, 6.0, 8.0]
      backend: exllama
qwen-2-1.5B:
  remark: "v2"
  default_quant: 4.0
  default_cache_quant: Q8
  prompt_template: Qwen2
  repo:
    - repo: "LoneStriker/Qwen2-1.5B-Instruct-3.0bpw-h6-exl2"
      branch: ['main']
      quant: [3.0]
      backend: exllama
    - repo: "LoneStriker/Qwen2-1.5B-Instruct-4.0bpw-h6-exl2"
      branch: ['main']
      quant: [4.0]
      backend: exllama
    - repo: "LoneStriker/Qwen2-1.5B-Instruct-5.0bpw-h6-exl2"
      branch: ['main']
      quant: [5.0]
      backend: exllama
    - repo: "LoneStriker/Qwen2-1.5B-Instruct-5.0bpw-h6-exl2"
      branch: ['main']
      quant: [6.0]
      backend: exllama
    - repo: "LoneStriker/Qwen2-1.5B-Instruct-5.0bpw-h6-exl2"
      branch: ['main']
      quant: [8.0]
      backend: exllama
    - repo: "Qwen/Qwen2-0.5B-Instruct-GGUF"
      branch: ['main']
      quant: [4.0]
      url: https://huggingface.co/Qwen/Qwen2-0.5B-Instruct-GGUF/blob/main/qwen2-0_5b-instruct-q4_0.gguf
      backend: llama_cpp
    - repo: "Qwen/Qwen2-0.5B-Instruct-GGUF"
      branch: ['main']
      quant: [5.0]
      url: https://huggingface.co/Qwen/Qwen2-0.5B-Instruct-GGUF/blob/main/qwen2-0_5b-instruct-q5_k_m.gguf
      backend: llama_cpp
    - repo: "Qwen/Qwen2-0.5B-Instruct-GGUF"
      branch: ['main']
      quant: [6.0]
      url: https://huggingface.co/Qwen/Qwen2-0.5B-Instruct-GGUF/blob/main/qwen2-0_5b-instruct-q6_k.gguf
      backend: llama_cpp
    - repo: "Qwen/Qwen2-0.5B-Instruct-GGUF"
      branch: ['main']
      quant: [8.0]
      url: https://huggingface.co/Qwen/Qwen2-0.5B-Instruct-GGUF/blob/main/qwen2-0_5b-instruct-q8_0.gguf
      backend: llama_cpp
qwen-2-7B:
  remark: "v2"
  default_quant: 4.0
  default_cache_quant: Q4
  prompt_template: Qwen2
  repo:
    - repo: "LoneStriker/Qwen2-7B-Instruct-3.0bpw-h6-exl2"
      branch: ['main']
      quant: [3.0]
      backend: exllama
    - repo: "LoneStriker/Qwen2-7B-Instruct-4.0bpw-h6-exl2"
      branch: ['main']
      quant: [4.0]
      backend: exllama
    - repo: "LoneStriker/Qwen2-7B-Instruct-5.0bpw-h6-exl2"
      branch: ['main']
      quant: [5.0]
      backend: exllama
    - repo: "LoneStriker/Qwen2-7B-Instruct-6.0bpw-h6-exl2"
      branch: ['main']
      quant: [6.0]
      backend: exllama
    - repo: "LoneStriker/Qwen2-7B-Instruct-8.0bpw-h6-exl2"
      branch: ['main']
      quant: [8.0]
      backend: exllama
qwen-2-72B:
  remark: "v2"
  default_quant: 4.0
  default_cache_quant: Q4
  prompt_template: Qwen2
  repo:
    - repo: "LoneStriker/Qwen2-72B-Instruct-3.0bpw-h6-exl2"
      branch: ['main']
      quant: [3.0]
      backend: exllama
    - repo: "LoneStriker/Qwen2-72B-Instruct-3.5bpw-h6-exl2"
      branch: ['main']
      quant: [3.5]
      backend: exllama
    - repo: "LoneStriker/Qwen2-72B-Instruct-4.0bpw-h6-exl2"
      branch: ['main']
      quant: [4.0]
      backend: exllama
    - repo: "bartowski/Qwen2-72B-Instruct-exl2"
      branch: ["4_25"]
      quant: [4.25]
      backend: exllama
    - repo: "LoneStriker/Qwen2-72B-Instruct-4.65bpw-h6-exl2"
      branch: ['main']
      quant: [4.65]
      backend: exllama
    - repo: "LoneStriker/Qwen2-72B-Instruct-5.0bpw-h6-exl2"
      branch: ['main']
      quant: [5.0]
      backend: exllama
    - repo: "LoneStriker/Qwen2-72B-Instruct-6.0bpw-h6-exl2"
      branch: ['main']
      quant: [6.0]
      backend: exllama
    - repo: "LoneStriker/Qwen2-7B-Instruct-8.0bpw-h6-exl2"
      branch: ['main']
      quant: [8.0]
      backend: exllama
    - repo: "Qwen/Qwen2-72B-Instruct-GGUF"
      branch: ['main']
      quant: [2.0]
      url: https://huggingface.co/Qwen/Qwen2-72B-Instruct-GGUF/blob/main/qwen2-72b-instruct-q2_k.gguf
      backend: llama_cpp
    - repo: "Qwen/Qwen2-72B-Instruct-GGUF"
      branch: ['main']
      quant: [3.0]
      url: https://huggingface.co/Qwen/Qwen2-72B-Instruct-GGUF/blob/main/qwen2-72b-instruct-q3_k_m.gguf
      backend: llama_cpp
    - repo: "Qwen/Qwen2-72B-Instruct-GGUF"
      branch: ['main']
      quant: [4.0]
      url: https://huggingface.co/Qwen/Qwen2-72B-Instruct-GGUF/blob/main/qwen2-72b-instruct-q4_k_m.gguf
      backend: llama_cpp
yi-1.5-34B:
  remark: "v1.5"
  default_quant: 4.0
  default_cache_quant: Q4
  prompt_template: Yi1.5
  repo:
    - repo: "Zoyd/01-ai_Yi-1.5-34B-Chat-16K-3_0bpw_exl2"
      branch: ['main']
      quant: [3.0]
      backend: exllama
    - repo: "Zoyd/01-ai_Yi-1.5-34B-Chat-16K-3_5bpw_exl2"
      branch: ['main']
      quant: [3.5]
      backend: exllama
    - repo: "Zoyd/01-ai_Yi-1.5-34B-Chat-16K-3_75bpw_exl2"
      branch: ['main']
      quant: [3.75]
      backend: exllama
    - repo: "Zoyd/01-ai_Yi-1.5-34B-Chat-16K-4_0bpw_exl2"
      branch: ['main']
      quant: [4.0]
      backend: exllama
    - repo: "Zoyd/01-ai_Yi-1.5-34B-Chat-16K-4_25bpw_exl2"
      branch: ["4_25"]
      quant: [4.25]
      backend: exllama
    - repo: "Zoyd/01-ai_Yi-1.5-34B-Chat-16K-5_0bpw_exl2"
      branch: ['main']
      quant: [5.0]
      backend: exllama
    - repo: "Zoyd/01-ai_Yi-1.5-34B-Chat-16K-6_0bpw_exl2"
      branch: ['main']
      quant: [6.0]
      backend: exllama
    - repo: "Zoyd/01-ai_Yi-1.5-34B-Chat-16K-6_5bpw_exl2"
      branch: ['main']
      quant: [6.5]
      backend: exllama
    - repo: "Zoyd/01-ai_Yi-1.5-34B-Chat-16K-8_0bpw_exl2"
      branch: ['main']
      quant: [8.0]
      backend: exllama
qwen-2.5-72B:
  remark: "v2.5"
  default_quant: 4.25
  default_cache_quant: Q4
  prompt_template: Qwen2
  repo:
    - repo: "bartowski/Qwen2.5-72B-Instruct-exl2"
      branch: ['2_2', '3_0', '3.5', '4_25', '5_0', '6_5', '8_0']
      quant: [2.2, 3.0, 3.5, 4.25, 5.0, 6.5, 8.0]
      backend: exllama
    - repo: "LoneStriker/Qwen2.5-72B-Instruct-4.65bpw-h6-exl2"
      branch: ['main']
      quant: [4.65]
      backend: exllama
    - repo: "bartowski/Qwen2.5-72B-Instruct-GGUF"
      branch: ['main']
      quant: [2.0]
      url: https://huggingface.co/bartowski/Qwen2.5-72B-Instruct-GGUF/blob/main/Qwen2.5-72B-Instruct-Q2_K_L.gguf
      backend: llama_cpp
    - repo: "bartowski/Qwen2.5-72B-Instruct-GGUF"
      branch: ['main']
      quant: [3.0]
      url: https://huggingface.co/bartowski/Qwen2.5-72B-Instruct-GGUF/blob/main/Qwen2.5-72B-Instruct-IQ3_XXS.gguf
      backend: llama_cpp
    - repo: "bartowski/Qwen2.5-72B-Instruct-GGUF"
      branch: ['main']
      quant: [4.0]
      url: https://huggingface.co/bartowski/Qwen2.5-72B-Instruct-GGUF/blob/main/Qwen2.5-72B-Instruct-Q4_K_M.gguf
      backend: llama_cpp
    - repo: "bartowski/Qwen2.5-72B-Instruct-GGUF"
      branch: ['main']
      quant: [5.0]
      url: https://huggingface.co/bartowski/Qwen2.5-72B-Instruct-GGUF/tree/main/Qwen2.5-72B-Instruct-Q5_K_M
      backend: llama_cpp
    - repo: "bartowski/Qwen2.5-72B-Instruct-GGUF"
      branch: ['main']
      quant: [6.0]
      url: https://huggingface.co/bartowski/Qwen2.5-72B-Instruct-GGUF/tree/main/Qwen2.5-72B-Instruct-Q6_K
      backend: llama_cpp
    - repo: "bartowski/Qwen2.5-72B-Instruct-GGUF"
      branch: ['main']
      quant: [8.0]
      url: https://huggingface.co/bartowski/Qwen2.5-72B-Instruct-GGUF/tree/main/Qwen2.5-72B-Instruct-Q8_0
      backend: llama_cpp
qwen-2.5-32B:
  remark: "v2.5"
  default_quant: 4.65
  default_cache_quant: Q4
  prompt_template: Qwen2
  repo:
    - repo: "LoneStriker/Qwen2.5-32B-Instruct-3.0bpw-h6-exl2"
      branch: ['main']
      quant: [3.0]
      backend: exllama
    - repo: "LoneStriker/Qwen2.5-32B-Instruct-4.0bpw-h6-exl2"
      branch: ['main']
      quant: [4.0]
      backend: exllama
    - repo: "LoneStriker/Qwen2.5-32B-Instruct-4.65bpw-h6-exl2"
      branch: ['main']
      quant: [4.65]
      backend: exllama
    - repo: "LoneStriker/Qwen2.5-32B-Instruct-5.0bpw-h6-exl2"
      branch: ['main']
      quant: [5.0]
      backend: exllama
    - repo: "LoneStriker/Qwen2.5-32B-Instruct-6.0bpw-h6-exl2"
      branch: ['main']
      quant: [6.0]
      backend: exllama
    - repo: "LoneStriker/Qwen2.5-32B-Instruct-8.0bpw-h8-exl2"
      branch: ['main']
      quant: [8.0]
      backend: exllama
    - repo: "bartowski/Qwen2.5-32B-Instruct-GGUF"
      branch: ['main']
      quant: [3.0]
      url: https://huggingface.co/bartowski/Qwen2.5-32B-Instruct-GGUF/blob/main/Qwen2.5-32B-Instruct-Q3_K_XL.gguf
      backend: llama_cpp
    - repo: "bartowski/Qwen2.5-32B-Instruct-GGUF"
      branch: ['main']
      quant: [4.0]
      url: https://huggingface.co/bartowski/Qwen2.5-32B-Instruct-GGUF/blob/main/Qwen2.5-32B-Instruct-Q4_K_S.gguf
      backend: llama_cpp
    - repo: "bartowski/Qwen2.5-32B-Instruct-GGUF"
      branch: ['main']
      quant: [5.0]
      url: https://huggingface.co/bartowski/Qwen2.5-32B-Instruct-GGUF/blob/main/Qwen2.5-32B-Instruct-Q5_K_S.gguf
      backend: llama_cpp
    - repo: "bartowski/Qwen2.5-32B-Instruct-GGUF"
      branch: ['main']
      quant: [6.0]
      url: https://huggingface.co/bartowski/Qwen2.5-32B-Instruct-GGUF/blob/main/Qwen2.5-32B-Instruct-Q6_K_L.gguf
      backend: llama_cpp
    - repo: "bartowski/Qwen2.5-32B-Instruct-GGUF"
      branch: ['main']
      quant: [8.0]
      url: https://huggingface.co/bartowski/Qwen2.5-32B-Instruct-GGUF/blob/main/Qwen2.5-32B-Instruct-Q8_0.gguf
      backend: llama_cpp
qwen-2.5-14B:
  remark: "v2.5"
  default_quant: 4.0
  default_cache_quant: Q4
  prompt_template: Qwen2
  repo:
    - repo: "bartowski/Qwen2.5-14B-Instruct-exl2"
      branch: ['3_0', '3.5', '4_25', '5_0', '6_5', '8_0']
      quant: [3.0, 3.5, 4.25, 5.0, 6.5, 8.0]
      backend: exllama
    - repo: "bartowski/Qwen2.5-14B-Instruct-GGUF"
      branch: ['main']
      quant: [3.0]
      url: https://huggingface.co/bartowski/Qwen2.5-14B-Instruct-GGUF/blob/main/Qwen2.5-14B-Instruct-Q3_K_M.gguf
      backend: llama_cpp
    - repo: "bartowski/Qwen2.5-14B-Instruct-GGUF"
      branch: ['main']
      quant: [4.0]
      url: https://huggingface.co/bartowski/Qwen2.5-14B-Instruct-GGUF/blob/main/Qwen2.5-14B-Instruct-Q4_K_L.gguf
      backend: llama_cpp
    - repo: "bartowski/Qwen2.5-14B-Instruct-GGUF"
      branch: ['main']
      quant: [5.0]
      url: https://huggingface.co/bartowski/Qwen2.5-14B-Instruct-GGUF/blob/main/Qwen2.5-14B-Instruct-Q5_K_S.gguf
      backend: llama_cpp
    - repo: "bartowski/Qwen2.5-14B-Instruct-GGUF"
      branch: ['main']
      quant: [6.0]
      url: https://huggingface.co/bartowski/Qwen2.5-14B-Instruct-GGUF/blob/main/Qwen2.5-14B-Instruct-Q6_K_L.gguf
      backend: llama_cpp
    - repo: "bartowski/Qwen2.5-14B-Instruct-GGUF"
      branch: ['main']
      quant: [8.0]
      url: https://huggingface.co/bartowski/Qwen2.5-14B-Instruct-GGUF/blob/main/Qwen2.5-14B-Instruct-Q8_0.gguf
      backend: llama_cpp
    - repo: "Qwen/Qwen2.5-14B-Instruct-AWQ"
      branch: ['main']
      quant: [4.0]
      backend: transformers
qwen-2.5-7B:
  remark: "v2.5"
  default_quant: 4.0
  default_cache_quant: Q4
  prompt_template: Qwen2
  repo:
    - repo: "bartowski/Qwen2.5-7B-Instruct-exl2"
      branch: ['3.5', '4_25', '5_0', '6_5', '8_0']
      quant: [3.5, 4.25, 5.0, 6.5, 8.0]
      backend: exllama
    - repo: "bartowski/Qwen2.5-7B-Instruct-GGUF"
      branch: ['main']
      quant: [3.0]
      url: https://huggingface.co/bartowski/Qwen2.5-7B-Instruct-GGUF/blob/main/Qwen2.5-7B-Instruct-Q3_K_L.gguf
      backend: llama_cpp
    - repo: "bartowski/Qwen2.5-7B-Instruct-GGUF"
      branch: ['main']
      quant: [4.0]
      url: https://huggingface.co/bartowski/Qwen2.5-7B-Instruct-GGUF/blob/main/Qwen2.5-7B-Instruct-Q4_K_S.gguf
      backend: llama_cpp
    - repo: "bartowski/Qwen2.5-7B-Instruct-GGUF"
      branch: ['main']
      quant: [5.0]
      url: https://huggingface.co/bartowski/Qwen2.5-7B-Instruct-GGUF/blob/main/Qwen2.5-7B-Instruct-Q5_K_S.gguf
      backend: llama_cpp
    - repo: "bartowski/Qwen2.5-7B-Instruct-GGUF"
      branch: ['main']
      quant: [6.0]
      url: https://huggingface.co/bartowski/Qwen2.5-7B-Instruct-GGUF/blob/main/Qwen2.5-7B-Instruct-Q6_K.gguf
      backend: llama_cpp
    - repo: "bartowski/Qwen2.5-7B-Instruct-GGUF"
      branch: ['main']
      quant: [8.0]
      url: https://huggingface.co/bartowski/Qwen2.5-7B-Instruct-GGUF/blob/main/Qwen2.5-7B-Instruct-Q8_0.gguf
      backend: llama_cpp
<<<<<<< HEAD
qwen-2.5-3B:
  remark: "v2.5"
=======
    - repo: "Qwen/Qwen2.5-7B-Instruct-AWQ"
      branch: ['main']
      quant: [4.0]
      backend: transformers
qwen-2-VL-2B:
>>>>>>> aee7ae4b
  default_quant: 4.0
  default_cache_quant: Q4
  prompt_template: Qwen2
  repo:
<<<<<<< HEAD
    - repo: "bartowski/Qwen2.5-3B-Instruct-GGUF"
      branch: ['main']
      quant: [8.0]
      url: https://huggingface.co/bartowski/Qwen2.5-3B-Instruct-GGUF/blob/main/Qwen2.5-3B-Instruct-Q8_0.gguf
      backend: llama_cpp
    - repo: "bartowski/Qwen2.5-3B-Instruct-GGUF"
      branch: ['main']
      quant: [6.0]
      url: https://huggingface.co/bartowski/Qwen2.5-3B-Instruct-GGUF/blob/main/Qwen2.5-3B-Instruct-Q6_K_L.gguf
      backend: llama_cpp
    - repo: "bartowski/Qwen2.5-3B-Instruct-GGUF"
      branch: ['main']
      quant: [5.0]
      url: https://huggingface.co/bartowski/Qwen2.5-3B-Instruct-GGUF/blob/main/Qwen2.5-3B-Instruct-Q5_K_L.gguf
      backend: llama_cpp
    - repo: "bartowski/Qwen2.5-3B-Instruct-GGUF"
      branch: ['main']
      quant: [4.0]
      url: https://huggingface.co/bartowski/Qwen2.5-3B-Instruct-GGUF/blob/main/Qwen2.5-3B-Instruct-Q4_K_L.gguf
      backend: llama_cpp
    - repo: "bartowski/Qwen2.5-3B-Instruct-GGUF"
      branch: ['main']
      quant: [3.0]
      url: https://huggingface.co/bartowski/Qwen2.5-3B-Instruct-GGUF/blob/main/Qwen2.5-3B-Instruct-Q3_K_XL.gguf
      backend: llama_cpp
qwen-2.5-1.5B:
  remark: "v2.5"
=======
    - repo: "Qwen/Qwen2-VL-2B-Instruct-AWQ"
      branch: ['main']
      quant: [4.0]
      backend: transformers
      transformers_args:
        model_class: "transformers.Qwen2VLForConditionalGeneration"
        tokenizer_class: "transformers.AutoTokenizer"
        processor_class: "transformers.AutoProcessor"
    - repo: "Qwen/Qwen2-VL-2B-Instruct"
      branch: ['main']
      quant: [16.0]
      backend: transformers
      transformers_args:
        model_class: "transformers.Qwen2VLForConditionalGeneration"
        tokenizer_class: "transformers.AutoTokenizer"
        processor_class: "transformers.AutoProcessor"
qwen-2-VL-7B:
  default_quant: 4.0
  default_cache_quant: Q4
  prompt_template: Qwen2
  repo:
    - repo: "Qwen/Qwen2-VL-7B-Instruct-AWQ"
      branch: ['main']
      quant: [4.0]
      backend: transformers
      transformers_args:
        model_class: "transformers.Qwen2VLForConditionalGeneration"
        tokenizer_class: "transformers.AutoTokenizer"
        processor_class: "transformers.AutoProcessor"
    - repo: "Qwen/Qwen2-VL-7B-Instruct"
      branch: ['main']
      quant: [16.0]
      backend: transformers
      transformers_args:
        model_class: "transformers.Qwen2VLForConditionalGeneration"
        tokenizer_class: "transformers.AutoTokenizer"
        processor_class: "transformers.AutoProcessor"
qwen-2-VL-72B:
>>>>>>> aee7ae4b
  default_quant: 4.0
  default_cache_quant: Q4
  prompt_template: Qwen2
  repo:
<<<<<<< HEAD
    - repo: "bartowski/Qwen2.5-1.5B-Instruct-GGUF"
      branch: ['main']
      quant: [8.0]
      url: https://huggingface.co/bartowski/Qwen2.5-1.5B-Instruct-GGUF/blob/main/Qwen2.5-1.5B-Instruct-Q8_0.gguf
      backend: llama_cpp
    - repo: "bartowski/Qwen2.5-1.5B-Instruct-GGUF"
      branch: ['main']
      quant: [6.0]
      url: https://huggingface.co/bartowski/Qwen2.5-1.5B-Instruct-GGUF/blob/main/Qwen2.5-1.5B-Instruct-Q6_K_L.gguf
      backend: llama_cpp
    - repo: "bartowski/Qwen2.5-1.5B-Instruct-GGUF"
      branch: ['main']
      quant: [5.0]
      url: https://huggingface.co/bartowski/Qwen2.5-1.5B-Instruct-GGUF/blob/main/Qwen2.5-1.5B-Instruct-Q5_K_L.gguf
      backend: llama_cpp
    - repo: "bartowski/Qwen2.5-1.5B-Instruct-GGUF"
      branch: ['main']
      quant: [4.0]
      url: https://huggingface.co/bartowski/Qwen2.5-1.5B-Instruct-GGUF/blob/main/Qwen2.5-1.5B-Instruct-Q4_K_L.gguf
      backend: llama_cpp
=======
    - repo: "Qwen/Qwen2-VL-72B-Instruct-AWQ"
      branch: ['main']
      quant: [4.0]
      backend: transformers
      transformers_args:
        model_class: "transformers.Qwen2VLForConditionalGeneration"
        tokenizer_class: "transformers.AutoTokenizer"
        processor_class: "transformers.AutoProcessor"
    - repo: "Qwen/Qwen2-VL-72B-Instruct-AWQ"
      branch: ['main']
      quant: [16.0]
      backend: transformers
      transformers_args:
        model_class: "transformers.Qwen2VLForConditionalGeneration"
        tokenizer_class: "transformers.AutoTokenizer"
        processor_class: "transformers.AutoProcessor"
llama-3.2-Vision-11B:
  remark: "v3.1"
  default_quant: 4.0
  default_cache_quant: Q4
  prompt_template: Llama3.2-VL
  repo:
    - repo: "unsloth/Llama-3.2-11B-Vision-Instruct"
      branch: ['main']
      quant: [4.0]
      backend: transformers
      transformers_args:
        model_class: "transformers.MllamaForConditionalGeneration"
        model_class_extra_kwargs:
          attn_implementation: "sdpa"     # flash attention not supported yet
        tokenizer_class: "transformers.AutoTokenizer"
        processor_class: "transformers.AutoProcessor"
>>>>>>> aee7ae4b

# embedding model from here
multilingual-e5-large-instruct:
  default_quant: 16
  default_cache_quant: FP16
  repo:
    - repo: "intfloat/multilingual-e5-large-instruct"
      branch: ['main']
      quant: [16.0]
      backend: embedding
gte-large-en-v1.5:
  default_quant: 16
  default_cache_quant: FP16
  repo:
    - repo: "Alibaba-NLP/gte-large-en-v1.5"
      branch: ['main']
      quant: [16.0]
      backend: embedding<|MERGE_RESOLUTION|>--- conflicted
+++ resolved
@@ -442,7 +442,6 @@
       url: https://huggingface.co/bartowski/Qwen2.5-72B-Instruct-GGUF/tree/main/Qwen2.5-72B-Instruct-Q8_0
       backend: llama_cpp
 qwen-2.5-32B:
-  remark: "v2.5"
   default_quant: 4.65
   default_cache_quant: Q4
   prompt_template: Qwen2
@@ -497,7 +496,6 @@
       url: https://huggingface.co/bartowski/Qwen2.5-32B-Instruct-GGUF/blob/main/Qwen2.5-32B-Instruct-Q8_0.gguf
       backend: llama_cpp
 qwen-2.5-14B:
-  remark: "v2.5"
   default_quant: 4.0
   default_cache_quant: Q4
   prompt_template: Qwen2
@@ -536,7 +534,6 @@
       quant: [4.0]
       backend: transformers
 qwen-2.5-7B:
-  remark: "v2.5"
   default_quant: 4.0
   default_cache_quant: Q4
   prompt_template: Qwen2
@@ -570,49 +567,70 @@
       quant: [8.0]
       url: https://huggingface.co/bartowski/Qwen2.5-7B-Instruct-GGUF/blob/main/Qwen2.5-7B-Instruct-Q8_0.gguf
       backend: llama_cpp
-<<<<<<< HEAD
 qwen-2.5-3B:
-  remark: "v2.5"
-=======
+  default_quant: 6.0
+  default_cache_quant: Q4
+  prompt_template: Qwen2
+  repo:
+    - repo: "bartowski/Qwen2.5-3B-Instruct-GGUF"
+      branch: ['main']
+      quant: [8.0]
+      url: https://huggingface.co/bartowski/Qwen2.5-3B-Instruct-GGUF/blob/main/Qwen2.5-3B-Instruct-Q8_0.gguf
+      backend: llama_cpp
+    - repo: "bartowski/Qwen2.5-3B-Instruct-GGUF"
+      branch: ['main']
+      quant: [6.0]
+      url: https://huggingface.co/bartowski/Qwen2.5-3B-Instruct-GGUF/blob/main/Qwen2.5-3B-Instruct-Q6_K_L.gguf
+      backend: llama_cpp
+    - repo: "bartowski/Qwen2.5-3B-Instruct-GGUF"
+      branch: ['main']
+      quant: [5.0]
+      url: https://huggingface.co/bartowski/Qwen2.5-3B-Instruct-GGUF/blob/main/Qwen2.5-3B-Instruct-Q5_K_L.gguf
+      backend: llama_cpp
+    - repo: "bartowski/Qwen2.5-3B-Instruct-GGUF"
+      branch: ['main']
+      quant: [4.0]
+      url: https://huggingface.co/bartowski/Qwen2.5-3B-Instruct-GGUF/blob/main/Qwen2.5-3B-Instruct-Q4_K_L.gguf
+      backend: llama_cpp
+    - repo: "bartowski/Qwen2.5-3B-Instruct-GGUF"
+      branch: ['main']
+      quant: [3.0]
+      url: https://huggingface.co/bartowski/Qwen2.5-3B-Instruct-GGUF/blob/main/Qwen2.5-3B-Instruct-Q3_K_XL.gguf
+      backend: llama_cpp
     - repo: "Qwen/Qwen2.5-7B-Instruct-AWQ"
       branch: ['main']
       quant: [4.0]
       backend: transformers
+
+qwen-2.5-1.5B:
+  default_quant: 6.0
+  default_cache_quant: Q4
+  prompt_template: Qwen2
+    - repo: "bartowski/Qwen2.5-1.5B-Instruct-GGUF"
+      branch: ['main']
+      quant: [8.0]
+      url: https://huggingface.co/bartowski/Qwen2.5-1.5B-Instruct-GGUF/blob/main/Qwen2.5-1.5B-Instruct-Q8_0.gguf
+      backend: llama_cpp
+    - repo: "bartowski/Qwen2.5-1.5B-Instruct-GGUF"
+      branch: ['main']
+      quant: [6.0]
+      url: https://huggingface.co/bartowski/Qwen2.5-1.5B-Instruct-GGUF/blob/main/Qwen2.5-1.5B-Instruct-Q6_K_L.gguf
+      backend: llama_cpp
+    - repo: "bartowski/Qwen2.5-1.5B-Instruct-GGUF"
+      branch: ['main']
+      quant: [5.0]
+      url: https://huggingface.co/bartowski/Qwen2.5-1.5B-Instruct-GGUF/blob/main/Qwen2.5-1.5B-Instruct-Q5_K_L.gguf
+      backend: llama_cpp
+    - repo: "bartowski/Qwen2.5-1.5B-Instruct-GGUF"
+      branch: ['main']
+      quant: [4.0]
+      url: https://huggingface.co/bartowski/Qwen2.5-1.5B-Instruct-GGUF/blob/main/Qwen2.5-1.5B-Instruct-Q4_K_L.gguf
+      backend: llama_cpp
+
 qwen-2-VL-2B:
->>>>>>> aee7ae4b
-  default_quant: 4.0
-  default_cache_quant: Q4
-  prompt_template: Qwen2
-  repo:
-<<<<<<< HEAD
-    - repo: "bartowski/Qwen2.5-3B-Instruct-GGUF"
-      branch: ['main']
-      quant: [8.0]
-      url: https://huggingface.co/bartowski/Qwen2.5-3B-Instruct-GGUF/blob/main/Qwen2.5-3B-Instruct-Q8_0.gguf
-      backend: llama_cpp
-    - repo: "bartowski/Qwen2.5-3B-Instruct-GGUF"
-      branch: ['main']
-      quant: [6.0]
-      url: https://huggingface.co/bartowski/Qwen2.5-3B-Instruct-GGUF/blob/main/Qwen2.5-3B-Instruct-Q6_K_L.gguf
-      backend: llama_cpp
-    - repo: "bartowski/Qwen2.5-3B-Instruct-GGUF"
-      branch: ['main']
-      quant: [5.0]
-      url: https://huggingface.co/bartowski/Qwen2.5-3B-Instruct-GGUF/blob/main/Qwen2.5-3B-Instruct-Q5_K_L.gguf
-      backend: llama_cpp
-    - repo: "bartowski/Qwen2.5-3B-Instruct-GGUF"
-      branch: ['main']
-      quant: [4.0]
-      url: https://huggingface.co/bartowski/Qwen2.5-3B-Instruct-GGUF/blob/main/Qwen2.5-3B-Instruct-Q4_K_L.gguf
-      backend: llama_cpp
-    - repo: "bartowski/Qwen2.5-3B-Instruct-GGUF"
-      branch: ['main']
-      quant: [3.0]
-      url: https://huggingface.co/bartowski/Qwen2.5-3B-Instruct-GGUF/blob/main/Qwen2.5-3B-Instruct-Q3_K_XL.gguf
-      backend: llama_cpp
-qwen-2.5-1.5B:
-  remark: "v2.5"
-=======
+  default_quant: 4.0
+  default_cache_quant: Q4
+  prompt_template: Qwen2-VL
     - repo: "Qwen/Qwen2-VL-2B-Instruct-AWQ"
       branch: ['main']
       quant: [4.0]
@@ -632,7 +650,7 @@
 qwen-2-VL-7B:
   default_quant: 4.0
   default_cache_quant: Q4
-  prompt_template: Qwen2
+  prompt_template: Qwen2-VL
   repo:
     - repo: "Qwen/Qwen2-VL-7B-Instruct-AWQ"
       branch: ['main']
@@ -651,33 +669,10 @@
         tokenizer_class: "transformers.AutoTokenizer"
         processor_class: "transformers.AutoProcessor"
 qwen-2-VL-72B:
->>>>>>> aee7ae4b
-  default_quant: 4.0
-  default_cache_quant: Q4
-  prompt_template: Qwen2
-  repo:
-<<<<<<< HEAD
-    - repo: "bartowski/Qwen2.5-1.5B-Instruct-GGUF"
-      branch: ['main']
-      quant: [8.0]
-      url: https://huggingface.co/bartowski/Qwen2.5-1.5B-Instruct-GGUF/blob/main/Qwen2.5-1.5B-Instruct-Q8_0.gguf
-      backend: llama_cpp
-    - repo: "bartowski/Qwen2.5-1.5B-Instruct-GGUF"
-      branch: ['main']
-      quant: [6.0]
-      url: https://huggingface.co/bartowski/Qwen2.5-1.5B-Instruct-GGUF/blob/main/Qwen2.5-1.5B-Instruct-Q6_K_L.gguf
-      backend: llama_cpp
-    - repo: "bartowski/Qwen2.5-1.5B-Instruct-GGUF"
-      branch: ['main']
-      quant: [5.0]
-      url: https://huggingface.co/bartowski/Qwen2.5-1.5B-Instruct-GGUF/blob/main/Qwen2.5-1.5B-Instruct-Q5_K_L.gguf
-      backend: llama_cpp
-    - repo: "bartowski/Qwen2.5-1.5B-Instruct-GGUF"
-      branch: ['main']
-      quant: [4.0]
-      url: https://huggingface.co/bartowski/Qwen2.5-1.5B-Instruct-GGUF/blob/main/Qwen2.5-1.5B-Instruct-Q4_K_L.gguf
-      backend: llama_cpp
-=======
+  default_quant: 4.0
+  default_cache_quant: Q4
+  prompt_template: Qwen2-VL
+  repo:
     - repo: "Qwen/Qwen2-VL-72B-Instruct-AWQ"
       branch: ['main']
       quant: [4.0]
@@ -710,7 +705,7 @@
           attn_implementation: "sdpa"     # flash attention not supported yet
         tokenizer_class: "transformers.AutoTokenizer"
         processor_class: "transformers.AutoProcessor"
->>>>>>> aee7ae4b
+
 
 # embedding model from here
 multilingual-e5-large-instruct:
